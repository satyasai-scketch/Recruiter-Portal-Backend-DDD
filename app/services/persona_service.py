--- conflicted
+++ resolved
@@ -15,13 +15,13 @@
 from app.domain.persona.entities import WeightInterval
 from app.events.event_bus import event_bus
 from app.events.persona_events import PersonaCreatedEvent
-<<<<<<< HEAD
+
 from app.services.persona_generation import OpenAIPersonaGenerator
 from app.core.config import settings
-=======
+
 from app.services.persona_change_tracker import PersonaChangeTracker
 
->>>>>>> e42a0cc7
+
 
 class PersonaService:
 	"""Orchestrates persona workflows at the application layer."""
@@ -205,7 +205,7 @@
 
 		event_bus.publish_event(PersonaCreatedEvent(id=created.id, job_description_id=created.job_description_id, name=created.name))
 		return created
-<<<<<<< HEAD
+
 	
 	async def generate_persona_from_jd_text(
 		self,
@@ -235,7 +235,7 @@
 		
 		print(f"✅ Persona structure generated (not saved)")
 		return persona_data
-=======
+
 
 	def update_persona(self, db: Session, persona_id: str, data: dict, updated_by: str) -> PersonaModel:
 		"""Update a persona with comprehensive change tracking."""
@@ -600,4 +600,3 @@
 		}
 		
 		return deletion_stats
->>>>>>> e42a0cc7
